--- conflicted
+++ resolved
@@ -1,4 +1,3 @@
-<<<<<<< HEAD
 # Unreleased
 
 ## `wasm32` support
@@ -7,10 +6,7 @@
 `cpal` backend. This means one can now run an instance of Kira
 in a web browser.
 
-# v0.3.0
-=======
 # v0.3.0 - December 26th, 2020
->>>>>>> d80b7869
 
 ## Per-sequence custom event types
 Previously, custom events emitted by sequences were retrieved
